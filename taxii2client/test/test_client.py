import datetime
import json

import pytest
import responses
import six

from taxii2client import (
    MEDIA_TYPE_STIX_V20, MEDIA_TYPE_TAXII_V20, AccessError, ApiRoot,
    Collection, InvalidArgumentsError, Server, TAXIIServiceException,
    ValidationError, _filter_kwargs_to_query_params
)

TAXII_SERVER = 'example.com'
DISCOVERY_URL = 'https://{}/taxii/'.format(TAXII_SERVER)
API_ROOT_URL = 'https://{}/api1/'.format(TAXII_SERVER)
COLLECTIONS_URL = API_ROOT_URL + 'collections/'
COLLECTION_URL = COLLECTIONS_URL + '91a7b528-80eb-42ed-a74d-c6fbd5a26116/'
OBJECTS_URL = COLLECTION_URL + 'objects/'
GET_OBJECTS_URL = OBJECTS_URL
ADD_OBJECTS_URL = OBJECTS_URL
WRITABLE_COLLECTION_URL = COLLECTIONS_URL + 'e278b87e-0f9b-4c63-a34c-c8f0b3e91acb/'
ADD_WRITABLE_OBJECTS_URL = WRITABLE_COLLECTION_URL + 'objects/'
GET_OBJECT_URL = OBJECTS_URL + 'indicator--252c7c11-daf2-42bd-843b-be65edca9f61/'
MANIFEST_URL = COLLECTION_URL + 'manifest/'
STATUS_ID = '2d086da7-4bdc-4f91-900e-d77486753710'
STATUS_URL = API_ROOT_URL + 'status/' + STATUS_ID + '/'

# These responses are provided as examples in the TAXII 2.0 specification.
DISCOVERY_RESPONSE = """{
  "title": "Some TAXII Server",
  "description": "This TAXII Server contains a listing of...",
  "contact": "string containing contact information",
  "default": "https://example.com/api2/",
  "api_roots": [
    "https://example.com/api1/",
    "https://example.com/api2/",
    "https://example.net/trustgroup1/"
  ]
}"""
API_ROOT_RESPONSE = """{
  "title": "Malware Research Group",
  "description": "A trust group setup for malware researchers",
  "versions": ["taxii-2.0"],
  "max_content_length": 9765625
}"""
COLLECTIONS_RESPONSE = """{
  "collections": [
    {
      "id": "91a7b528-80eb-42ed-a74d-c6fbd5a26116",
      "title": "High Value Indicator Collection",
      "description": "This data collection is for collecting high value IOCs",
      "can_read": true,
      "can_write": false,
      "media_types": [
        "application/vnd.oasis.stix+json; version=2.0"
      ]
    },
    {
      "id": "52892447-4d7e-4f70-b94d-d7f22742ff63",
      "title": "Indicators from the past 24-hours",
      "description": "This data collection is for collecting current IOCs",
      "can_read": true,
      "can_write": false,
      "media_types": [
        "application/vnd.oasis.stix+json; version=2.0"
      ]
    }
  ]
}"""
COLLECTION_RESPONSE = """{
  "id": "91a7b528-80eb-42ed-a74d-c6fbd5a26116",
  "title": "High Value Indicator Collection",
  "description": "This data collection is for collecting high value IOCs",
  "can_read": true,
  "can_write": false,
  "media_types": [
    "application/vnd.oasis.stix+json; version=2.0"
  ]
}"""

# This collection is not in the spec.
WRITABLE_COLLECTION = """{
  "id": "e278b87e-0f9b-4c63-a34c-c8f0b3e91acb",
  "title": "Writable Collection",
  "description": "This collection is a dropbox for submitting indicators",
  "can_read": false,
  "can_write": true,
  "media_types": [
    "application/vnd.oasis.stix+json; version=2.0"
  ]
}"""

# This bundle is used as the response to get_objects(), and also the bundle
# POST'ed with add_objects().
STIX_BUNDLE = """{
  "type": "bundle",
  "id": "bundle--5d0092c5-5f74-4287-9642-33f4c354e56d",
  "spec_version": "2.0",
  "objects": [
    {
      "type": "indicator",
      "id": "indicator--252c7c11-daf2-42bd-843b-be65edca9f61",
      "created": "2016-04-06T20:03:48.000Z",
      "modified": "2016-04-06T20:03:48.000Z",
      "pattern": "[ file:hashes.MD5 = 'd41d8cd98f00b204e9800998ecf8427e' ]",
      "valid_from": "2016-01-01T00:00:00Z"
    }
  ]
}"""
GET_OBJECTS_RESPONSE = STIX_BUNDLE
# get_object() still returns a bundle. In this case, the bundle has only one
# object (the correct one.)
GET_OBJECT_RESPONSE = GET_OBJECTS_RESPONSE

# This is the expected response when calling ADD_OBJECTS with the STIX_BUNDLE
# above. There is only one object, and it was added successfully. This response
# is not in the spec.
ADD_OBJECTS_RESPONSE = """{
  "id": "350dae03-d2d8-4bd3-bc1d-8160589693e3",
  "status": "complete",
  "request_timestamp": "2016-11-02T12:34:34.12345Z",
  "total_count": 1,
  "success_count": 1,
  "successes": [
    "indicator--252c7c11-daf2-42bd-843b-be65edca9f61"
  ],
  "failure_count": 0,
  "pending_count": 0
}"""

# This is the response in Section 5.4 of the spec. It implies a larger
# bundle than what is provided in the example.
ADD_OBJECTS_RESPONSE_FROM_SPEC = """{
  "id": "2d086da7-4bdc-4f91-900e-d77486753710",
  "status": "pending",
  "request_timestamp": "2016-11-02T12:34:34.12345Z",
  "total_count": 4,
  "success_count": 1,
  "successes": [
    "indicator--c410e480-e42b-47d1-9476-85307c12bcbf"
  ],
  "failure_count": 0,
  "pending_count": 3
}"""


GET_MANIFEST_RESPONSE = """{
  "objects": [
    {
      "id": "indicator--29aba82c-5393-42a8-9edb-6a2cb1df070b",
      "date_added": "2016-11-01T03:04:05Z",
      "versions": ["2016-11-03T12:30:59.000Z","2016-12-03T12:30:59.000Z"],
      "media_types": ["application/vnd.oasis.stix+json; version=2.0"]
    },
    {
      "id": "indicator--ef0b28e1-308c-4a30-8770-9b4851b260a5",
      "date_added": "2016-11-01T10:29:05Z",
      "versions": ["2016-11-03T12:30:59.000Z"],
      "media_types": ["application/vnd.oasis.stix+json; version=2.0"]
    }
  ]
}"""

STATUS_RESPONSE = """{
  "id": "2d086da7-4bdc-4f91-900e-d77486753710",
  "status": "pending",
  "request_timestamp": "2016-11-02T12:34:34.12345Z",
  "total_count": 4,
  "success_count": 1,
  "successes": [
    "indicator--c410e480-e42b-47d1-9476-85307c12bcbf"
  ],
  "failure_count": 1,
  "failures": [
    {
      "id": "malware--664fa29d-bf65-4f28-a667-bdb76f29ec98",
      "message": "Unable to process object"
    }
  ],
  "pending_count": 2,
  "pendings": [
    "indicator--252c7c11-daf2-42bd-843b-be65edca9f61",
    "relationship--045585ad-a22f-4333-af33-bfd503a683b5"
  ]
}"""


@pytest.fixture
def server():
    """Default server object for example.com"""
    return Server(DISCOVERY_URL)


@pytest.fixture
def api_root():
    """Default API Root object"""
    return ApiRoot(API_ROOT_URL)


@pytest.fixture
def collection():
    """Default Collection object"""
    # The collection response is needed to get information about the collection
    set_collection_response()
    return Collection(COLLECTION_URL)


@pytest.fixture
def writable_collection():
    """Collection with 'can_write' set to 'true'."""
    set_collection_response(WRITABLE_COLLECTION_URL, WRITABLE_COLLECTION)
    return Collection(WRITABLE_COLLECTION_URL)


@pytest.fixture
def bad_writable_collection():
    """Collection with 'can_write=true', but the COLLECTION_URL is different
    from the one in the response"""
    set_collection_response(response=WRITABLE_COLLECTION)
    return Collection(COLLECTION_URL)


def set_discovery_response(response):
    responses.add(responses.GET, DISCOVERY_URL, body=response, status=200,
                  content_type=MEDIA_TYPE_TAXII_V20)


def set_collection_response(url=COLLECTION_URL, response=COLLECTION_RESPONSE):
    responses.add(responses.GET, url, response, status=200,
                  content_type=MEDIA_TYPE_TAXII_V20)


@responses.activate
def test_server_discovery(server):
    set_discovery_response(DISCOVERY_RESPONSE)

    assert server._loaded is False
    assert server.title == "Some TAXII Server"
    assert server._loaded is True
    assert server.description == "This TAXII Server contains a listing of..."
    assert server.contact == "string containing contact information"
    assert len(server.api_roots) == 3
    assert server.default is not None

    assert server.api_roots[1] == server.default

    api_root = server.api_roots[0]
    assert api_root.url == API_ROOT_URL
    assert api_root._loaded_information is False
    assert api_root._loaded_collections is False


@responses.activate
def test_minimal_discovery_response(server):
    # `title` is the only required field on a Discovery Response
    set_discovery_response('{"title": "Some TAXII Server"}')

    assert server.title == "Some TAXII Server"
    assert server.description is None
    assert server.contact is None
    assert server.api_roots == []
    assert server.default is None


@responses.activate
def test_discovery_with_no_default(server):
    response = """{
      "title": "Some TAXII Server",
      "description": "This TAXII Server contains a listing of...",
      "contact": "string containing contact information",
      "api_roots": [
        "https://example.com/api1/",
        "https://example.com/api2/",
        "https://example.net/trustgroup1/"
      ]
    }"""
    set_discovery_response(response)

    assert len(server.api_roots) == 3
    assert server.default is None


@responses.activate
def test_api_root(api_root):
    responses.add(responses.GET, API_ROOT_URL, API_ROOT_RESPONSE,
                  status=200, content_type=MEDIA_TYPE_TAXII_V20)

    assert api_root._loaded_information is False
    assert api_root.title == "Malware Research Group"
    assert api_root._loaded_information is True
    assert api_root.description == "A trust group setup for malware researchers"
    assert api_root.versions == ['taxii-2.0']
    assert api_root.max_content_length == 9765625


@responses.activate
def test_api_root_collections(api_root):
    responses.add(responses.GET, COLLECTIONS_URL, COLLECTIONS_RESPONSE, status=200,
                  content_type=MEDIA_TYPE_TAXII_V20)

    assert api_root._loaded_collections is False
    assert len(api_root.collections) == 2
    assert api_root._loaded_collections is True

    coll = api_root.collections[0]
    # A collection populated from an API Root is automatically loaded
    assert coll._loaded is True
    assert coll.id == '91a7b528-80eb-42ed-a74d-c6fbd5a26116'
    assert coll.url == COLLECTION_URL
    assert coll.title == "High Value Indicator Collection"
    assert coll.description == "This data collection is for collecting high value IOCs"
    assert coll.can_read is True
    assert coll.can_write is False
    assert coll.media_types == [MEDIA_TYPE_STIX_V20]


@responses.activate
def test_collection(collection):
    assert collection._loaded is False
    assert collection.id == '91a7b528-80eb-42ed-a74d-c6fbd5a26116'
    assert collection._loaded is True
    assert collection.url == COLLECTION_URL
    assert collection.title == "High Value Indicator Collection"
    assert collection.description == "This data collection is for collecting high value IOCs"
    assert collection.can_read is True
    assert collection.can_write is False
    assert collection.media_types == [MEDIA_TYPE_STIX_V20]


def test_collection_unexpected_kwarg():
    with pytest.raises(TypeError):
        Collection(url="", conn=None, foo="bar")


@responses.activate
def test_get_collection_objects(collection):
    responses.add(responses.GET, GET_OBJECTS_URL, GET_OBJECTS_RESPONSE,
                  status=200, content_type=MEDIA_TYPE_STIX_V20)

    response = collection.get_objects()

    assert response['spec_version'] == '2.0'
    assert len(response['objects']) == 1


@responses.activate
def test_get_object(collection):
    responses.add(responses.GET, GET_OBJECT_URL, GET_OBJECT_RESPONSE,
                  status=200, content_type=MEDIA_TYPE_STIX_V20)

    response = collection.get_object('indicator--252c7c11-daf2-42bd-843b-be65edca9f61')
    indicator = response['objects'][0]
    assert indicator['id'] == 'indicator--252c7c11-daf2-42bd-843b-be65edca9f61'


@responses.activate
def test_cannot_write_to_readonly_collection(collection):
    with pytest.raises(AccessError):
        collection.add_objects(STIX_BUNDLE)


@responses.activate
def test_add_object_to_collection(writable_collection):
    responses.add(responses.POST, ADD_WRITABLE_OBJECTS_URL,
                  ADD_OBJECTS_RESPONSE, status=202,
                  content_type=MEDIA_TYPE_TAXII_V20)

    status = writable_collection.add_objects(STIX_BUNDLE)

    assert status.status == 'complete'
    assert status.total_count == 1
    assert status.success_count == 1
    assert len(status.successes) == 1
    assert status.failure_count == 0
    assert status.pending_count == 0


@responses.activate
<<<<<<< HEAD
def test_add_object_rases_error_when_collection_id_does_not_match_url(
        bad_writable_collection):
    responses.add(responses.POST, ADD_OBJECTS_URL, ADD_OBJECTS_RESPONSE,
                  status=202, content_type=MEDIA_TYPE_TAXII_V20)

    with pytest.raises(ValidationError) as excinfo:
        bad_writable_collection.add_objects(STIX_BUNDLE)

    msg = ("The collection 'e278b87e-0f9b-4c63-a34c-c8f0b3e91acb' does not "
           "match the url for queries "
           "'https://example.com/api1/collections/91a7b528-80eb-42ed-a74d-c6fbd5a26116/'")

    assert str(excinfo.value) == msg
=======
def test_add_object_to_collection_dict(writable_collection):
    responses.add(responses.POST, ADD_OBJECTS_URL, ADD_OBJECTS_RESPONSE,
                  status=202, content_type=MEDIA_TYPE_TAXII_V20)

    dict_bundle = json.load(six.StringIO(STIX_BUNDLE))

    status = writable_collection.add_objects(dict_bundle)

    assert status.status == 'complete'
    assert status.total_count == 1
    assert status.success_count == 1
    assert len(status.successes) == 1
    assert status.failure_count == 0
    assert status.pending_count == 0
>>>>>>> d260da7f


@responses.activate
def test_cannot_read_from_writeonly_collection(writable_collection):
    with pytest.raises(AccessError):
        writable_collection.get_objects()


@responses.activate
def test_get_manifest(collection):
    responses.add(responses.GET, MANIFEST_URL, GET_MANIFEST_RESPONSE,
                  status=200, content_type=MEDIA_TYPE_TAXII_V20)

    response = collection.get_manifest()

    assert len(response['objects']) == 2
    obj = response['objects'][0]
    assert obj['id'] == 'indicator--29aba82c-5393-42a8-9edb-6a2cb1df070b'
    assert len(obj['versions']) == 2
    assert obj['media_types'][0] == MEDIA_TYPE_STIX_V20


@responses.activate
def test_get_status(api_root):
    responses.add(responses.GET, STATUS_URL, STATUS_RESPONSE,
                  status=200, content_type=MEDIA_TYPE_TAXII_V20)

    status = api_root.get_status(STATUS_ID)

    assert status.total_count == 4
    assert status.success_count == 1
    assert len(status.successes) == 1
    assert status.failure_count == 1
    assert len(status.failures) == 1
    assert status.pending_count == 2
    assert len(status.pendings) == 2


@responses.activate
def test_content_type_valid(collection):
    responses.add(responses.GET, GET_OBJECT_URL, GET_OBJECT_RESPONSE,
                  status=200, content_type="%s; charset=utf-8" % MEDIA_TYPE_STIX_V20)

    response = collection.get_object('indicator--252c7c11-daf2-42bd-843b-be65edca9f61')
    indicator = response['objects'][0]
    assert indicator['id'] == 'indicator--252c7c11-daf2-42bd-843b-be65edca9f61'


@responses.activate
def test_content_type_invalid(collection):
    responses.add(responses.GET, GET_OBJECT_URL, GET_OBJECT_RESPONSE,
                  status=200, content_type="taxii")

    with pytest.raises(TAXIIServiceException) as excinfo:
        collection.get_object('indicator--252c7c11-daf2-42bd-843b-be65edca9f61')
    assert "Unexpected Response Content-Type" in str(excinfo.value)


def test_url_filter_type():
    params = _filter_kwargs_to_query_params({"type": "foo"})
    assert params == {"match[type]": "foo"}

    params = _filter_kwargs_to_query_params({"type": ("foo", "bar")})
    assert params == {"match[type]": "foo,bar"}


def test_filter_id():
    params = _filter_kwargs_to_query_params({"id": "foo"})
    assert params == {"match[id]": "foo"}

    params = _filter_kwargs_to_query_params({"id": ("foo", "bar")})
    assert params == {"match[id]": "foo,bar"}


def test_filter_version():
    params = _filter_kwargs_to_query_params({"version": "foo"})
    assert params == {"match[version]": "foo"}

    dt = datetime.datetime(2010, 9, 8, 7, 6, 5)
    params = _filter_kwargs_to_query_params({"version": dt})
    assert params == {"match[version]": "2010-09-08T07:06:05Z"}

    params = _filter_kwargs_to_query_params({"version": (dt, "bar")})
    assert params == {"match[version]": "2010-09-08T07:06:05Z,bar"}


def test_filter_added_after():
    params = _filter_kwargs_to_query_params({"added_after": "foo"})
    assert params == {"added_after": "foo"}

    dt = datetime.datetime(2010, 9, 8, 7, 6, 5)
    params = _filter_kwargs_to_query_params({"added_after": dt})
    assert params == {"added_after": "2010-09-08T07:06:05Z"}

    with pytest.raises(InvalidArgumentsError):
        _filter_kwargs_to_query_params({"added_after": (dt, "bar")})


def test_filter_combo():
    dt = datetime.datetime(2010, 9, 8, 7, 6, 5)
    params = _filter_kwargs_to_query_params({
        "added_after": dt,
        "type": ("indicator", "malware"),
        "version": dt,
        "foo": ("bar", "baz")
    })

    assert params == {
        "added_after": "2010-09-08T07:06:05Z",
        "match[type]": "indicator,malware",
        "match[version]": "2010-09-08T07:06:05Z",
        "match[foo]": "bar,baz"
    }


def test_params_filter_unknown():
    params = _filter_kwargs_to_query_params({"foo": "bar"})
    assert params == {"match[foo]": "bar"}<|MERGE_RESOLUTION|>--- conflicted
+++ resolved
@@ -377,23 +377,8 @@
 
 
 @responses.activate
-<<<<<<< HEAD
-def test_add_object_rases_error_when_collection_id_does_not_match_url(
-        bad_writable_collection):
-    responses.add(responses.POST, ADD_OBJECTS_URL, ADD_OBJECTS_RESPONSE,
-                  status=202, content_type=MEDIA_TYPE_TAXII_V20)
-
-    with pytest.raises(ValidationError) as excinfo:
-        bad_writable_collection.add_objects(STIX_BUNDLE)
-
-    msg = ("The collection 'e278b87e-0f9b-4c63-a34c-c8f0b3e91acb' does not "
-           "match the url for queries "
-           "'https://example.com/api1/collections/91a7b528-80eb-42ed-a74d-c6fbd5a26116/'")
-
-    assert str(excinfo.value) == msg
-=======
 def test_add_object_to_collection_dict(writable_collection):
-    responses.add(responses.POST, ADD_OBJECTS_URL, ADD_OBJECTS_RESPONSE,
+    responses.add(responses.POST, ADD_WRITABLE_OBJECTS_URL, ADD_OBJECTS_RESPONSE,
                   status=202, content_type=MEDIA_TYPE_TAXII_V20)
 
     dict_bundle = json.load(six.StringIO(STIX_BUNDLE))
@@ -406,7 +391,22 @@
     assert len(status.successes) == 1
     assert status.failure_count == 0
     assert status.pending_count == 0
->>>>>>> d260da7f
+
+
+@responses.activate
+def test_add_object_rases_error_when_collection_id_does_not_match_url(
+        bad_writable_collection):
+    responses.add(responses.POST, ADD_OBJECTS_URL, ADD_OBJECTS_RESPONSE,
+                  status=202, content_type=MEDIA_TYPE_TAXII_V20)
+
+    with pytest.raises(ValidationError) as excinfo:
+        bad_writable_collection.add_objects(STIX_BUNDLE)
+
+    msg = ("The collection 'e278b87e-0f9b-4c63-a34c-c8f0b3e91acb' does not "
+           "match the url for queries "
+           "'https://example.com/api1/collections/91a7b528-80eb-42ed-a74d-c6fbd5a26116/'")
+
+    assert str(excinfo.value) == msg
 
 
 @responses.activate
