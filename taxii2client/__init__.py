--- conflicted
+++ resolved
@@ -592,9 +592,6 @@
         if not self._loaded_information:
             self.refresh_information()
 
-<<<<<<< HEAD
-    def refresh(self, accept=MEDIA_TYPE_TAXII_V20):
-=======
     def _validate_api_root(self):
         """Validates API Root information. Raises errors for required
         properties."""
@@ -610,8 +607,7 @@
             msg = "No 'max_content_length' in API Root for request '{}'"
             raise ValidationError(msg.format(self.url))
 
-    def refresh(self):
->>>>>>> 2e0590a4
+    def refresh(self, accept=MEDIA_TYPE_TAXII_V20):
         """Update the API Root's information and list of Collections"""
         self.refresh_information(accept)
         self.refresh_collections(accept)
@@ -649,13 +645,8 @@
 
     def get_status(self, status_id, accept=MEDIA_TYPE_TAXII_V20):
         status_url = self.url + "status/" + status_id + "/"
-<<<<<<< HEAD
-        info = self._conn.get(status_url, accept=accept)
-        return Status(status_url, conn=self._conn, **info)
-=======
-        response = self._conn.get(status_url, accept=MEDIA_TYPE_TAXII_V20)
+        response = self._conn.get(status_url, accept=accept)
         return Status(status_url, conn=self._conn, **response)
->>>>>>> 2e0590a4
 
 
 class Server(_TAXIIEndpoint):
